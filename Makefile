.PHONY: clean clean-test clean-pyc clean-build docs help
.DEFAULT_GOAL := help

define BROWSER_PYSCRIPT
import os, webbrowser, sys

from urllib.request import pathname2url

webbrowser.open("file://" + pathname2url(os.path.abspath(sys.argv[1])))
endef
export BROWSER_PYSCRIPT

define PRINT_HELP_PYSCRIPT
import re, sys

for line in sys.stdin:
	match = re.match(r'^([a-zA-Z_-]+):.*?## (.*)$$', line)
	if match:
		target, help = match.groups()
		print("%-20s %s" % (target, help))
endef
export PRINT_HELP_PYSCRIPT

BROWSER := python -c "$$BROWSER_PYSCRIPT"

help:
	@python -c "$$PRINT_HELP_PYSCRIPT" < $(MAKEFILE_LIST)

clean: clean-build clean-pyc clean-test ## remove all build, test, coverage and Python artifacts

clean-build: ## remove build artifacts
	rm -fr build/
	rm -fr dist/
	rm -fr .eggs/
	find . -name '*.egg-info' -exec rm -fr {} +
	find . -name '*.egg' -exec rm -f {} +

clean-pyc: ## remove Python file artifacts
	find . -name '*.pyc' -exec rm -f {} +
	find . -name '*.pyo' -exec rm -f {} +
	find . -name '*~' -exec rm -f {} +
	find . -name '__pycache__' -exec rm -fr {} +

clean-test: ## remove test and coverage artifacts
	rm -f .coverage
	rm -fr htmlcov/
	rm -fr .pytest_cache

lint: ## check style with flake8
<<<<<<< HEAD
	pre-commit run --all-files
=======
	flake8 aioauth tests
	pyright aioauth tests
>>>>>>> 0eea3256

test: ## run tests quickly with the default Python
	pytest tests

release: dist ## package and upload a release
	twine upload dist/*

dist: clean ## builds source and wheel package
	python setup.py sdist
	python setup.py bdist_wheel
	ls -l dist

install: clean ## install the package to the active Python's site-packages
	python setup.py install

dev-install: clean ## install the package and test dependencies for local development
	python -m pip install --upgrade pip
<<<<<<< HEAD
	pip install -e ."[dev]"
	pre-commit install
=======
	pip install -e ."[test]"
	pre-commit install

docs-install: ## install packages for local documentation.
	python -m pip install --upgrade pip
	pip install -e ."[docs]"

docs: ## builds the documentation.
	$(MAKE) -C docs html

docs-serve: ## serves the documentation on 127.0.0.1:8000.
	$(MAKE) -C docs serve

new-env: ## creates environment for testing and documentation.
	python -m venv env
	source env/bin/activate && \
		pip install -e ."[test]" && \
		pip install -e ."[docs]"
	@echo "\n\nActivate environment by doing 'source env/bin/activate'.\n"
>>>>>>> 0eea3256
<|MERGE_RESOLUTION|>--- conflicted
+++ resolved
@@ -47,12 +47,7 @@
 	rm -fr .pytest_cache
 
 lint: ## check style with flake8
-<<<<<<< HEAD
 	pre-commit run --all-files
-=======
-	flake8 aioauth tests
-	pyright aioauth tests
->>>>>>> 0eea3256
 
 test: ## run tests quickly with the default Python
 	pytest tests
@@ -70,11 +65,7 @@
 
 dev-install: clean ## install the package and test dependencies for local development
 	python -m pip install --upgrade pip
-<<<<<<< HEAD
 	pip install -e ."[dev]"
-	pre-commit install
-=======
-	pip install -e ."[test]"
 	pre-commit install
 
 docs-install: ## install packages for local documentation.
@@ -92,5 +83,4 @@
 	source env/bin/activate && \
 		pip install -e ."[test]" && \
 		pip install -e ."[docs]"
-	@echo "\n\nActivate environment by doing 'source env/bin/activate'.\n"
->>>>>>> 0eea3256
+	@echo "\n\nActivate environment by doing 'source env/bin/activate'.\n"